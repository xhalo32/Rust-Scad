--- conflicted
+++ resolved
@@ -46,9 +46,6 @@
 Add the crate to your cargo.toml
 ```
 [dependencies]
-<<<<<<< HEAD
-scad = "1.0.1"
-=======
 scad = 1.0
 ```
 
@@ -57,7 +54,6 @@
 #[macro_use]
 extern crate scad;
 use scad::*;
->>>>>>> 0b62c3a6
 ```
 
 Then read the documentation for a quick introduction to the library
